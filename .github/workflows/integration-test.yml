--- conflicted
+++ resolved
@@ -1098,7 +1098,6 @@
           max_attempts: 3
           timeout_minutes: 8
           retry_wait_seconds: 5
-<<<<<<< HEAD
           command: cd terraform/stress && terraform destroy --auto-approve
 
   EC2WinStressTrackingTest:
@@ -1170,6 +1169,4 @@
           max_attempts: 3
           timeout_minutes: 8
           retry_wait_seconds: 5
-=======
->>>>>>> 3d10e5c2
           command: cd terraform/stress && terraform destroy --auto-approve