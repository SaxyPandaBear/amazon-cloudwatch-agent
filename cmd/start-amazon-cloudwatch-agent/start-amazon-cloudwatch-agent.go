--- conflicted
+++ resolved
@@ -6,10 +6,7 @@
 import (
 	"errors"
 	"io"
-<<<<<<< HEAD
-=======
 	"io/fs"
->>>>>>> 674f21a1
 	"log"
 	"os"
 	"os/exec"
