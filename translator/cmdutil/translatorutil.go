// Copyright Amazon.com, Inc. or its affiliates. All Rights Reserved.
// SPDX-License-Identifier: MIT

package cmdutil

import (
	"fmt"
	"log"
	"os"
	"path/filepath"
	"strings"

	"github.com/xeipuuv/gojsonschema"

	"github.com/aws/private-amazon-cloudwatch-agent-staging/translator"
	"github.com/aws/private-amazon-cloudwatch-agent-staging/translator/config"
	"github.com/aws/private-amazon-cloudwatch-agent-staging/translator/context"
	"github.com/aws/private-amazon-cloudwatch-agent-staging/translator/jsonconfig"
	_ "github.com/aws/private-amazon-cloudwatch-agent-staging/translator/registerrules"
	"github.com/aws/private-amazon-cloudwatch-agent-staging/translator/tocwconfig/toenvconfig"
	"github.com/aws/private-amazon-cloudwatch-agent-staging/translator/tocwconfig/totomlconfig"
	"github.com/aws/private-amazon-cloudwatch-agent-staging/translator/tocwconfig/toyamlconfig"
	"github.com/aws/private-amazon-cloudwatch-agent-staging/translator/tocwconfig/toyamlconfig/encoder/mapstructure"
	"github.com/aws/private-amazon-cloudwatch-agent-staging/translator/translate"
	"github.com/aws/private-amazon-cloudwatch-agent-staging/translator/translate/otel"
	translatorUtil "github.com/aws/private-amazon-cloudwatch-agent-staging/translator/util"
)

const (
	fileMode                 = 0644
	jsonTemplateName_Linux   = "default_linux_config.json"
	jsonTemplateName_Windows = "default_windows_config.json"
	jsonTemplateName_Darwin  = "default_darwin_config.json"
	defaultTomlConfigName    = "CWAgent.conf"
)

<<<<<<< HEAD
func TranslateJsonMapToTomlFile(jsonConfigValue map[string]interface{}, tomlConfigFilePath string) {
	res := totomlconfig.ToTomlConfig(jsonConfigValue)
	if translator.IsTranslateSuccess() {
		if err := os.WriteFile(tomlConfigFilePath, []byte(res), tomlFileMode); err != nil {
			log.Panicf("E! Failed to create the configuration validation file. Reason: %s", err.Error())
		} else {
			for _, infoMessage := range translator.InfoMessages {
				fmt.Println(infoMessage)
			}
			fmt.Println(exitSuccessMessage)
		}
	} else {
		log.Panic("E! Failed to generate configuration validation content.")
	}
}

=======
>>>>>>> 674f21a1
// TranslateJsonMapToEnvConfigFile populates env-config.json based on the input json config.
func TranslateJsonMapToEnvConfigFile(jsonConfigValue map[string]interface{}, envConfigPath string) {
	if envConfigPath == "" {
		return
	}
	bytes := toenvconfig.ToEnvConfig(jsonConfigValue)
	if err := os.WriteFile(envConfigPath, bytes, 0644); err != nil {
		log.Panicf("E! Failed to create env config. Reason: %s", err.Error())
	}
}

func getCurBinaryPath() string {
	ex, err := os.Executable()
	if err != nil {
		log.Panicf("E! Failed to get executable path because of %v", err)
	}
	return filepath.Dir(ex)
}

func getJsonConfigMap(jsonConfigFilePath, osType string) (map[string]interface{}, error) {
	if jsonConfigFilePath == "" {
		curPath := getCurBinaryPath()
		if osType == config.OS_TYPE_WINDOWS {
			jsonConfigFilePath = filepath.Join(curPath, jsonTemplateName_Windows)
		} else if osType == config.OS_TYPE_DARWIN {
			jsonConfigFilePath = filepath.Join(curPath, jsonTemplateName_Darwin)
		} else {
			jsonConfigFilePath = filepath.Join(curPath, jsonTemplateName_Linux)
		}
	}
	log.Printf("Reading json config file path: %v ...", jsonConfigFilePath)
	if _, err := os.Stat(jsonConfigFilePath); err != nil {
		fmt.Printf("%v does not exist or cannot read. Skipping it.\n", jsonConfigFilePath)
		return nil, nil
	}

	return translatorUtil.GetJsonMapFromFile(jsonConfigFilePath)
}

func GetTomlConfigPath(tomlFilePath string) string {
	if tomlFilePath == "" {
		curPath := getCurBinaryPath()
		return filepath.Join(curPath, defaultTomlConfigName)
	}
	return tomlFilePath
}

func RunSchemaValidation(inputJsonMap map[string]interface{}) (*gojsonschema.Result, error) {
	schemaLoader := gojsonschema.NewStringLoader(config.GetJsonSchema())
	jsonInputLoader := gojsonschema.NewGoLoader(inputJsonMap)
	return gojsonschema.Validate(schemaLoader, jsonInputLoader)
}

func checkSchema(inputJsonMap map[string]interface{}) {
	result, err := RunSchemaValidation(inputJsonMap)
	if err != nil {
		log.Panicf("E! Failed to run schema validation because of %v", err)
	}
	if result.Valid() {
		log.Print("I! Valid Json input schema.")
	} else {
		errorDetails := result.Errors()
		for _, errorDetail := range errorDetails {
			translator.AddErrorMessages(config.GetFormattedPath(errorDetail.Context().String()), errorDetail.Description())
		}
		log.Panic("E! Invalid Json input schema.")
	}
}

func GenerateMergedJsonConfigMap(ctx *context.Context) (map[string]interface{}, error) {
	// we use a map instead of an array here because we need to override the config value
	// for the append operation when the existing file name and new .tmp file name have diff
	// only for the ".tmp" suffix, i.e. it is override operation even it says append.
	var jsonConfigMapMap = make(map[string]map[string]interface{})

	if ctx.MultiConfig() == "append" || ctx.MultiConfig() == "remove" {
		// backwards compatible for the old json config file
		// this backwards compatible file can be treated as existing files
		jsonConfigMap, err := getJsonConfigMap(ctx.InputJsonFilePath(), ctx.Os())
		if err != nil {
			return nil, fmt.Errorf("unable to get old json config file with error: %v", err)
		}
		if jsonConfigMap != nil {
			jsonConfigMapMap[ctx.InputJsonFilePath()] = jsonConfigMap
		}
	}

	err := filepath.Walk(
		ctx.InputJsonDirPath(),
		func(path string, info os.FileInfo, err error) error {
			if err != nil {
				fmt.Printf("Cannot access %v: %v \n", path, err)
				return err
			}
			if info.Mode()&os.ModeSymlink != 0 {
				log.Printf("Find symbolic link %s \n", path)
				path, err := filepath.EvalSymlinks(path)
				if err != nil {
					log.Printf("Symbolic link %v will be ignored due to err: %v. \n", path, err)
					return nil
				}
				info, err = os.Stat(path)
				if err != nil {
					log.Printf("Path %v will be ignored due to err: %v. \n", path, err)
				}
			}
			if info.IsDir() {
				return nil
			}

			if filepath.Ext(path) == context.TmpFileSuffix {
				// .tmp files
				if ctx.MultiConfig() == "default" || ctx.MultiConfig() == "append" {
					jsonConfigMap, err := getJsonConfigMap(path, ctx.Os())
					if err != nil {
						return err
					}
					if jsonConfigMap != nil {
						jsonConfigMapMap[strings.TrimSuffix(path, context.TmpFileSuffix)] = jsonConfigMap
					}
				}
			} else {
				// non .tmp / existing files
				if ctx.MultiConfig() == "append" || ctx.MultiConfig() == "remove" {
					jsonConfigMap, err := getJsonConfigMap(path, ctx.Os())
					if err != nil {
						return err
					}
					if jsonConfigMap != nil {
						if _, ok := jsonConfigMapMap[path]; !ok {
							jsonConfigMapMap[path] = jsonConfigMap
						}
					}
				}
			}

			return nil
		})
	if err != nil {
		log.Printf("unable to scan config dir %v with error: %v", ctx.InputJsonDirPath(), err)
	}

	if len(jsonConfigMapMap) == 0 {
		// For containerized agent, try to read env variable only when json configuration file is absent
		if jsonConfigContent, ok := os.LookupEnv(config.CWConfigContent); ok && os.Getenv(config.RUN_IN_CONTAINER) == config.RUN_IN_CONTAINER_TRUE {
			log.Printf("Reading json config from from environment variable %v.", config.CWConfigContent)
			jm, err := translatorUtil.GetJsonMapFromJsonBytes([]byte(jsonConfigContent))
			if err != nil {
				return nil, fmt.Errorf("unable to get json map from environment variable %v with error: %v", config.CWConfigContent, err)
			}
			jsonConfigMapMap[config.CWConfigContent] = jm
		}
	}

	defaultConfig, err := translatorUtil.GetDefaultJsonConfigMap(ctx.Os(), ctx.Mode())
	if err != nil {
		return nil, err
	}
	mergedJsonConfigMap, err := jsonconfig.MergeJsonConfigMaps(jsonConfigMapMap, defaultConfig, ctx.MultiConfig())
	if err != nil {
		return nil, err
	}

	// Json Schema Validation by gojsonschema
	checkSchema(mergedJsonConfigMap)
	return mergedJsonConfigMap, nil
}

func TranslateJsonMapToTomlConfig(jsonConfigValue interface{}) (interface{}, error) {
	r := new(translate.Translator)
	_, val := r.ApplyRule(jsonConfigValue)
	if !translator.IsTranslateSuccess() {
		return nil, fmt.Errorf("%v", translator.ErrorMessages)
	}
	// Translation is valid, log info messages and continue to convert/write to toml
	for _, infoMessage := range translator.InfoMessages {
		log.Println(infoMessage)
	}
	return val, nil
}

func TranslateJsonMapToYamlConfig(jsonConfigValue interface{}) (interface{}, error) {
	t := otel.NewTranslator()
	cfg, err := t.Translate(jsonConfigValue, context.CurrentContext().Os())
	if err != nil {
		return nil, err
	}
	enc := mapstructure.NewEncoder()
	var out map[string]interface{}
	if err = enc.Encode(cfg, &out); err != nil {
		return nil, err
	}
	return out, nil
}

func ConfigToTomlFile(config interface{}, tomlConfigFilePath string) error {
	res := totomlconfig.ToTomlConfig(config)
	return os.WriteFile(tomlConfigFilePath, []byte(res), fileMode)
}

func ConfigToYamlFile(config interface{}, yamlConfigFilePath string) error {
	res := toyamlconfig.ToYamlConfig(config)
	// If YAML just contains the word null, then remove the file.
	if strings.TrimSpace(res) == "null" {
		// Intentionally not checking return value.
		_ = os.Remove(yamlConfigFilePath)
		return nil
	}
	return os.WriteFile(yamlConfigFilePath, []byte(res), fileMode)
}<|MERGE_RESOLUTION|>--- conflicted
+++ resolved
@@ -34,25 +34,6 @@
 	defaultTomlConfigName    = "CWAgent.conf"
 )
 
-<<<<<<< HEAD
-func TranslateJsonMapToTomlFile(jsonConfigValue map[string]interface{}, tomlConfigFilePath string) {
-	res := totomlconfig.ToTomlConfig(jsonConfigValue)
-	if translator.IsTranslateSuccess() {
-		if err := os.WriteFile(tomlConfigFilePath, []byte(res), tomlFileMode); err != nil {
-			log.Panicf("E! Failed to create the configuration validation file. Reason: %s", err.Error())
-		} else {
-			for _, infoMessage := range translator.InfoMessages {
-				fmt.Println(infoMessage)
-			}
-			fmt.Println(exitSuccessMessage)
-		}
-	} else {
-		log.Panic("E! Failed to generate configuration validation content.")
-	}
-}
-
-=======
->>>>>>> 674f21a1
 // TranslateJsonMapToEnvConfigFile populates env-config.json based on the input json config.
 func TranslateJsonMapToEnvConfigFile(jsonConfigValue map[string]interface{}, envConfigPath string) {
 	if envConfigPath == "" {
