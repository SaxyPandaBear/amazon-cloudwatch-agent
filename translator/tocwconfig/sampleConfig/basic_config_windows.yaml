exporters:
<<<<<<< HEAD
    cloudwatch: {}
processors:
    ec2tagger: {}
=======
    telegraf_cloudwatch: {}
>>>>>>> 4d538aec
receivers:
    telegraf_win_perf_counters: {}
service:
    pipelines:
        metrics:
            exporters:
<<<<<<< HEAD
                - cloudwatch
            processors:
                - ec2tagger
=======
                - telegraf_cloudwatch
            processors: []
>>>>>>> 4d538aec
            receivers:
                - telegraf_win_perf_counters<|MERGE_RESOLUTION|>--- conflicted
+++ resolved
@@ -1,24 +1,15 @@
 exporters:
-<<<<<<< HEAD
-    cloudwatch: {}
+    telegraf_cloudwatch: {}
 processors:
-    ec2tagger: {}
-=======
-    telegraf_cloudwatch: {}
->>>>>>> 4d538aec
+    telegraf_ec2tagger: {}
 receivers:
     telegraf_win_perf_counters: {}
 service:
     pipelines:
         metrics:
             exporters:
-<<<<<<< HEAD
-                - cloudwatch
+                - telegraf_cloudwatch
             processors:
-                - ec2tagger
-=======
-                - telegraf_cloudwatch
-            processors: []
->>>>>>> 4d538aec
+                - telegraf_ec2tagger
             receivers:
                 - telegraf_win_perf_counters