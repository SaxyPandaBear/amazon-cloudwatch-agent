--- conflicted
+++ resolved
@@ -5,10 +5,6 @@
 
 import (
 	"os"
-<<<<<<< HEAD
-	"strings"
-=======
->>>>>>> 674f21a1
 	"testing"
 
 	"github.com/stretchr/testify/assert"
